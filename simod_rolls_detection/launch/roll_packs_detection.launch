<launch>
  <!-- 0 2 3 5 7 8 9 -->
  <arg name="image_id" default="9"/>
  <arg name="folder" default="bologna_29-07-25/Test Camera 29-07-25 Frontali"/>
<<<<<<< HEAD
  <arg name="use_real_camera" default="true" />
=======
  <!--<arg name="folder" default="bologna_02-12-25/Test Camera 2-12-25" />-->
  <!--<arg name="folder" default="bologna_02-12-25/Test Camera 2-12-25_2" />-->
  <arg name="use_real_camera" default="false" />
>>>>>>> 9187b268

  <node pkg="simod_rolls_detection" type="roll_pack_detection_node" name="roll_pack_detection_node" output="screen">

    <param name="depth_image_topic" type="string" value="/oak/stereo/image_raw" />
    <param name="rgb_image_topic" type="string" value="/oak/rgb/image_raw" />
    <param name="camera_info_topic" type="string" value="/oak/stereo/camera_info" />

    <param name="detect_packs_action" type="string" value="/detect_packs_action" />

    <!-- increase this if first camera frames are bad for some reason -->
    <param name="discard_first_camera_frames" type="int" value="50" />

    <param name="ransac_iterations" type="int" value="200000" />

    <param name="no_depth" type="bool" value="false" />
    <param name="world_frame_id" type="string" value="plate_center" />
    <param name="camera_frame_id" type="string" value="arm2_camera_oak_d_pro" />

  </node>

  <node pkg="simod_rolls_detection" type="roll_pack_detection_test" name="roll_pack_detection_test" output="screen">

    <param name="world_frame_id" type="string" value="plate_center" />
    <param name="camera_frame_id" type="string" value="arm2_camera_oak_d_pro" />

    <param name="depth_image_topic" type="string" value="/oak/stereo/image_raw" />
    <param name="rgb_image_topic" type="string" value="/oak/rgb/image_raw" />
    <param name="camera_info_topic" type="string" value="/oak/stereo/camera_info" />

    <param name="use_real_camera" type="bool" value="$(arg use_real_camera)" />
   
    <param name="rgb_filename" type="string" value="$(find simod_rolls_detection)/data/$(arg folder)/image$(arg image_id).png" />
    <param name="depth_filename" type="string" value="$(find simod_rolls_detection)/data/$(arg folder)/depth$(arg image_id).png" />
    <param name="camera_info_filename" type="string" value="$(find simod_rolls_detection)/data/$(arg folder)/camerainfo$(arg image_id).txt" />
    <param name="camera_pose_filename" type="string" value="$(find simod_rolls_detection)/data/$(arg folder)/pose$(arg image_id).txt" />

    <param name="reference_image_filename" type="string" value="$(find simod_rolls_detection)/data/sollevamento_pacchi_reference2.png" />
    <param name="reference_mask_filename" type="string" value="$(find simod_rolls_detection)/data/sollevamento_pacchi_reference2_mask.png" />
    <param name="reference_description_filename" type="string" value="$(find simod_rolls_detection)/data/sollevamento_pacchi_reference2_points.txt" />

    <param name="reference_image_filename_1" type="string" value="$(find simod_rolls_detection)/data/sollevamento_pacchi_reference4.png" />
    <param name="reference_mask_filename_1" type="string" value="$(find simod_rolls_detection)/data/sollevamento_pacchi_reference4_mask.png" />
    <param name="reference_description_filename_1" type="string" value="$(find simod_rolls_detection)/data/sollevamento_pacchi_reference4_points.txt" />

    <param name="flip_image" type="bool" value="true" />
  </node>

  <include file="$(find simod_camera)/launch/oak_d_pro.launch" if="$(arg use_real_camera)" />
</launch><|MERGE_RESOLUTION|>--- conflicted
+++ resolved
@@ -2,49 +2,34 @@
   <!-- 0 2 3 5 7 8 9 -->
   <arg name="image_id" default="9"/>
   <arg name="folder" default="bologna_29-07-25/Test Camera 29-07-25 Frontali"/>
-<<<<<<< HEAD
   <arg name="use_real_camera" default="true" />
-=======
-  <!--<arg name="folder" default="bologna_02-12-25/Test Camera 2-12-25" />-->
-  <!--<arg name="folder" default="bologna_02-12-25/Test Camera 2-12-25_2" />-->
-  <arg name="use_real_camera" default="false" />
->>>>>>> 9187b268
 
   <node pkg="simod_rolls_detection" type="roll_pack_detection_node" name="roll_pack_detection_node" output="screen">
-
     <param name="depth_image_topic" type="string" value="/oak/stereo/image_raw" />
     <param name="rgb_image_topic" type="string" value="/oak/rgb/image_raw" />
     <param name="camera_info_topic" type="string" value="/oak/stereo/camera_info" />
-
     <param name="detect_packs_action" type="string" value="/detect_packs_action" />
-
-    <!-- increase this if first camera frames are bad for some reason -->
     <param name="discard_first_camera_frames" type="int" value="50" />
-
     <param name="ransac_iterations" type="int" value="200000" />
-
     <param name="no_depth" type="bool" value="false" />
     <param name="world_frame_id" type="string" value="plate_center" />
     <param name="camera_frame_id" type="string" value="arm2_camera_oak_d_pro" />
-
   </node>
 
   <node pkg="simod_rolls_detection" type="roll_pack_detection_test" name="roll_pack_detection_test" output="screen">
-
     <param name="world_frame_id" type="string" value="plate_center" />
     <param name="camera_frame_id" type="string" value="arm2_camera_oak_d_pro" />
-
     <param name="depth_image_topic" type="string" value="/oak/stereo/image_raw" />
     <param name="rgb_image_topic" type="string" value="/oak/rgb/image_raw" />
     <param name="camera_info_topic" type="string" value="/oak/stereo/camera_info" />
+    <param name="use_real_camera" type="bool" value="$(arg use_real_camera)" />
 
-    <param name="use_real_camera" type="bool" value="$(arg use_real_camera)" />
-   
     <param name="rgb_filename" type="string" value="$(find simod_rolls_detection)/data/$(arg folder)/image$(arg image_id).png" />
     <param name="depth_filename" type="string" value="$(find simod_rolls_detection)/data/$(arg folder)/depth$(arg image_id).png" />
     <param name="camera_info_filename" type="string" value="$(find simod_rolls_detection)/data/$(arg folder)/camerainfo$(arg image_id).txt" />
     <param name="camera_pose_filename" type="string" value="$(find simod_rolls_detection)/data/$(arg folder)/pose$(arg image_id).txt" />
 
+    <!-- Multiple references supported by the updated test node -->
     <param name="reference_image_filename" type="string" value="$(find simod_rolls_detection)/data/sollevamento_pacchi_reference2.png" />
     <param name="reference_mask_filename" type="string" value="$(find simod_rolls_detection)/data/sollevamento_pacchi_reference2_mask.png" />
     <param name="reference_description_filename" type="string" value="$(find simod_rolls_detection)/data/sollevamento_pacchi_reference2_points.txt" />
